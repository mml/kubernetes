--- conflicted
+++ resolved
@@ -199,14 +199,11 @@
 
 	sleep 4
     done
-<<<<<<< HEAD
-=======
     
     CONTEXT=federated-cluster \
 	   KUBE_BEARER_TOKEN="${FEDERATION_API_TOKEN}" \
 	   SECONDARY_KUBECONFIG=true \
 	   create-kubeconfig
->>>>>>> 1988dbfa
 )
 }
 
@@ -243,13 +240,8 @@
 	  local srcImageName="${FEDERATION_IMAGE_REPO_BASE}/${binary}:${srcImageTag}"
 	  local dstImageName="${FEDERATION_PUSH_REPO_BASE}/${binary}:${dstImageTag}"
 
-<<<<<<< HEAD
 	echo "Tag: ${srcImageName} --> ${dstImageName}"
 	docker tag -f "$srcImageName" "$dstImageName"
-=======
-	  echo "Tag: ${srcImageName} --> ${dstImageName}"
-	  docker tag "$srcImageName" "$dstImageName"
->>>>>>> 1988dbfa
 
 	  echo "Push: $dstImageName"
 	  if [[ "${FEDERATION_PUSH_REPO_BASE}" == "gcr.io/"* ]]; then
@@ -268,15 +260,9 @@
 	  fi
     done
 }
-<<<<<<< HEAD
 function cleanup-federation-api-objects {
   # Delete all resources with the federated-cluster label.
   $host_kubectl delete pods,svc,rc,deployment,secret -lapp=federated-cluster
   # Delete all resources in FEDERATION_NAMESPACE.
   $host_kubectl delete pods,svc,rc,deployment,secret --namespace=${FEDERATION_NAMESPACE} --all
-=======
-
-function cleanup-federated-api-objects {
-    $host_kubectl delete pods,svc,rc,deployment,secret -lapp=federated-cluster
->>>>>>> 1988dbfa
 }